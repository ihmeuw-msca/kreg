import jax.numpy as jnp
import jax
jax.config.update("jax_enable_x64", True)
from pykronecker import KroneckerProduct
from pykronecker import KroneckerDiag
from tqdm.auto import tqdm
from functools import partial
from jax.scipy.sparse.linalg import cg
<<<<<<< HEAD
from numpy.typing import ArrayLike
import numpy as np
from functools import reduce

#TODO: Inexact solve, when to quit

def cartesian_prod(x:jax.Array,y:jax.Array):
    """
    Computes Cartesian product of two arrays x,y
    """
    a,b= jnp.meshgrid(y,x)
    full_X = jnp.vstack([b.flatten(),a.flatten()]).T
    return full_X

def outer_fold(x: ArrayLike, y: ArrayLike) -> jax.Array:
    """Compute the outer product of two arrays 
    in a way that's amenable to functional reduction operations

    Parameters
    ----------
    x
        First array.
    y
        Second array.

    Returns
    -------
    jax.Array
        Outer product of the two arrays.

    """
    return jnp.array(np.multiply.outer(np.array(x), np.array(y)))

def randomized_nystrom(
    vmapped_A: Callable, input_shape: int, rank: int, key: int
):
    """Create a randomized Nystrom approximation of a matrix.

    Parameters
    ----------
    vmapped_A
        Function that computes the matrix-vector product of the matrix to be approximated.
    input_shape
        Number of rows of the matrix.
    rank
        Rank of the approximation.
    key
        Random key.

    Returns
    -------
    tuple[Array, Array]
        Approximation matrices U and E.

    """
    X = jax.random.normal(key, (input_shape, rank))
    Q = jnp.linalg.qr(X).Q
    AQ = vmapped_A(Q)
    eps = 1e-8 * jnp.linalg.norm(AQ, ord="fro")
    C = jnp.linalg.cholesky(Q.T @ AQ + eps * jnp.identity(rank))
    B = jax.scipy.linalg.solve_triangular(C, AQ.T, lower=True).T
    U, S = jax.scipy.linalg.svd(B, full_matrices=False)[:2]
    E = jnp.maximum(0, S**2 - eps * jnp.ones(rank))
    return U, E
=======
import numpy as np
from functools import reduce

#Get newton decrement convergence criteria
#Jit the CG iteration
#Inexact solve, when to quit

def cartesian_prod(x,y):
    a,b= jnp.meshgrid(y,x)
    full_X = jnp.vstack([b.flatten(),a.flatten()]).T
    return full_X

def outer_fold(x,y):
    return jnp.array(np.multiply.outer(np.array(x),np.array(y)))

def randomized_nystroem(vmapped_A,input_shape,rank,key):
    X = jax.random.normal(key,(input_shape,rank))
    Q = jnp.linalg.qr(X).Q
    AQ = vmapped_A(Q)
    eps = 1e-8 * jnp.linalg.norm(AQ,ord='fro')
    C = jnp.linalg.cholesky(Q.T@AQ + eps * jnp.identity(rank))
    B = jax.scipy.linalg.solve_triangular(C,AQ.T,lower = True).T
    U,S = jax.scipy.linalg.svd(B,full_matrices=False)[:2]
    E = jnp.maximum(0,S**2 - eps * jnp.ones(rank))
    return U,E
>>>>>>> 5337cb93

def build_ny_precon(U,E,lam):
    def precon(x):
        inner_diag = 1/(E+lam)- (1/lam)
        return (1/lam) *x + U@(inner_diag * (U.T@x))
    return precon


<<<<<<< HEAD
class KroneckerKernel:
    """Kronecker product of all kernel functions to form a complete kernel
    linear mapping.

    Parameters
    ----------
    kernels
        List of kernel functions.
    value_grids
        List of value grids, unique values for each dimension.
    nugget
        Regularization for the kernel matrix.

    """

    def __init__(
        self,
        kernels: list[Callable],
        value_grids: list[jax.Array],
        nugget: float = 5e-8,
    ) -> None:
=======
class KroneckerKernel():
    def __init__(
            self,
            kernels,
            value_grids,
            nugget = 5e-8
            ) -> None:
>>>>>>> 5337cb93
        """
        TODO: Abstract this to lists of kernels and grids, kronecker out sex, age and time
        """
        self.kmats = [k(x,x) for k,x in zip(kernels,value_grids)]
        if len(self.kmats)==1:
            nugget_vals = jnp.ones([len(m) for m in self.kmats]).reshape(-1,1)
        else:
            nugget_vals = jnp.ones([len(m) for m in self.kmats])

        self.K = KroneckerProduct(self.kmats)+ nugget * KroneckerDiag(nugget_vals)
        eigvals,eigvecs = zip(*[jnp.linalg.eigh(Ki) for Ki in self.kmats])
        self.left = KroneckerProduct(eigvecs)
        self.right = self.left.T
        self.kronvals = reduce(outer_fold,eigvals) + nugget
        self.P = self.left@(KroneckerDiag(1/self.kronvals))@self.right

        self.left_etimes_left = KroneckerProduct([e*e for e in eigvecs])
        self.shapes = [len(grid) for grid in value_grids]

<<<<<<< HEAD
        self.rootK = (
            self.left @ (KroneckerDiag(jnp.sqrt(self.kronvals))) @ self.right
        )
        self.rootP = (
            self.left
            @ (KroneckerDiag(1 / jnp.sqrt(self.kronvals)))
            @ self.right
        )

    def get_preconditioners(
        self, lam: float, beta: float
    ) -> tuple[KroneckerOperator, KroneckerOperator]:
        PC = (
            self.left
            @ KroneckerDiag(
                jnp.sqrt(self.kronvals / (lam + beta * self.kronvals))
            )
            @ self.right
        )
        PC_inv = (
            self.left
            @ KroneckerDiag(
                1 / jnp.sqrt(self.kronvals / (lam + beta * self.kronvals))
            )
            @ self.right
        )
        return PC, PC_inv
    
    def get_M(self, lam: float, beta: float) -> KroneckerOperator:
        middle = self.kronvals / (lam + beta * self.kronvals)
        return self.left @ KroneckerDiag(middle) @ self.right

class LogisticLikelihood:
    def __init__(
        self,
        obs_counts: jax.Array,
        sample_sizes: jax.Array,
    ) -> None:
        assert (obs_counts<=sample_sizes).all()
=======
        self.rootK = self.left@(KroneckerDiag(jnp.sqrt(self.kronvals)))@self.right
        self.rootP = self.left@(KroneckerDiag(1/jnp.sqrt(self.kronvals)))@self.right

    
    def get_preconditioners(self,lam,beta):
        PC = self.left@KroneckerDiag(jnp.sqrt(self.kronvals/(lam+beta * self.kronvals)))@self.right
        PC_inv = self.left@KroneckerDiag(1/jnp.sqrt(self.kronvals/(lam+beta * self.kronvals)))@self.right
        return PC,PC_inv
    
    def get_M(self,lam,beta):
        middle = self.kronvals/(lam+beta * self.kronvals)
        return self.left@KroneckerDiag(middle)@self.right
    
    
    
class LogisticLikelihood():
    def __init__(
            self,
            obs_counts,
            sample_sizes,
            ) -> None:
        assert (obs_counts<=sample_sizes).all()

>>>>>>> 5337cb93
        self.sample_sizes = sample_sizes
        self.obs_counts = obs_counts
        self.beta_smoothness = jnp.max(sample_sizes)/4
        self.N = len(obs_counts)
        

<<<<<<< HEAD
    def loss_single(y: jax.Array, k: jax.Array, n: jax.Array) -> jax.Array:
        return n * jnp.log(1 + jnp.exp(-y)) + (n - k) * y

    @partial(jax.jit, static_argnums=0)
    def f(self, y: jax.Array) -> jax.Array:
        return jnp.sum(
            LogisticLikelihood.loss_single(
                y, self.obs_counts, self.sample_sizes
            )
        )
=======
    def loss_single(y,k,n):
        return n*jnp.log(1+jnp.exp(-y))+(n-k)*y
    
    @partial(jax.jit,static_argnums=0)
    def f(self,y):
        return jnp.sum(LogisticLikelihood.loss_single(y,self.obs_counts,self.sample_sizes))
>>>>>>> 5337cb93

    grad_f = jax.jit(jax.grad(f,argnums=1),static_argnums = 0)
    val_grad_f = jax.jit(jax.value_and_grad(f,argnums=1),static_argnums = 0)

    @partial(jax.jit,static_argnums = 0)
    def H_diag(self,y):
        z = jnp.exp(y)
        return self.sample_sizes * (z/((z+1)**2))
    
class KernelRegModel():
    def __init__(
            self,
            kernel,
            likelihood,
            lam,
            offset,
            ) -> None:
        self.kernel = kernel
        self.likelihood = likelihood
        self.lam = lam
        self.offset = offset
    
<<<<<<< HEAD
    @partial(jax.jit, static_argnums=0)
    def reg_term(self, y: jax.Array) -> jax.Array:
        return self.lam * y.T @ self.kernel.P @ y / 2

    @partial(jax.jit, static_argnums=0)
    def full_loss(self, y: jax.Array) -> jax.Array:
        return self.likelihood.f(y + self.offset) + self.reg_term(y)

    grad_loss = jax.jit(jax.grad(full_loss, argnums=1), static_argnums=0)
    val_grad_loss = jax.jit(
        jax.value_and_grad(full_loss, argnums=1), static_argnums=0
    )

    def D(self, y: jax.Array) -> jax.Array:
        return self.likelihood.H_diag(y + self.offset)

    def H(self, y: jax.Array) -> Callable:
=======
    @partial(jax.jit,static_argnums = 0)
    def reg_term(self,y):
        return self.lam * y.T@self.kernel.P@y/2
    
    @partial(jax.jit,static_argnums = 0)
    def full_loss(self,y):
        return self.likelihood.f(y+self.offset) + self.reg_term(y)
    
    grad_loss = jax.jit(jax.grad(full_loss,argnums=1),static_argnums = 0)
    val_grad_loss = jax.jit(jax.value_and_grad(full_loss,argnums=1),static_argnums = 0)

    def D(self,y):
        return self.likelihood.H_diag(y+self.offset)
    
    def H(self,y):
>>>>>>> 5337cb93
        Hd = self.D(y)
        P_part = self.lam * self.kernel.P
        def H_apply(x):
            return Hd*x + P_part@x
        return H_apply

<<<<<<< HEAD
    def compute_nystroem(
        self, D: jax.Array, key: int, rank: int = 50
    ) -> Callable:
=======
    def compute_nystroem(self,D,key,rank = 50):
>>>>>>> 5337cb93
        rootK = self.kernel.rootK
        root_KDK =jax.vmap(
            lambda x:rootK@(D*(rootK@x)),
            in_axes = 1,
            out_axes = 1
            )
<<<<<<< HEAD
        U, E = randomized_nystrom(root_KDK, self.likelihood.N, rank, key)
        return U,E
    
    @partial(jax.jit,static_argnames = 'self')
    def nys_pc_newton_step(
        self,
        y:jax.Array,
        g:jax.Array,
        U:jax.Array,
        E:jax.Array,
        maxiter:int,
        ):
=======
        
        U,E = randomized_nystroem(root_KDK,self.likelihood.N,rank,key)
        return U,E
    
    @partial(jax.jit,static_argnames = 'self')
    def nys_pc_newton_step(self,y,g,U,E,maxiter):
>>>>>>> 5337cb93
        ny_PC = build_ny_precon(U,E,self.lam)
        def full_PC(x):
            return self.kernel.rootK@(ny_PC(self.kernel.rootK@x))
        H = self.H(y)
        step,info = cg(H,g,M = full_PC,maxiter = maxiter, tol = 1e-16)
        return step,info
    
    @partial(jax.jit,static_argnames = 'self')
<<<<<<< HEAD
    def K_pc_newton_step(
        self,
        y:jax.Array,
        g:jax.Array,
        maxiter:int,
        ):
=======
    def K_pc_newton_step(self,y,g,maxiter):
>>>>>>> 5337cb93
        H = self.H(y)
        M = lambda x:self.kernel.K@x
        step,info = cg(H,g,M = M,maxiter = maxiter, tol = 1e-16)
        return step,info
    
    def optimize(
<<<<<<< HEAD
        self,
        y0: jax.Array | None = None,
        max_newton_cg: int = 25,
        grad_tol: float = 1e-3,
        max_cg_iter: int = 100,
        scaling_cg_iter: int = 25,
        nystrom_rank: int = 25,
    ) -> tuple[jax.Array, dict]:
=======
            self,
            y0=None,
            max_newton_cg=25,
            grad_tol = 1e-3,
            max_cg_iter = 100,
            scaling_cg_iter = 25,
            nystroem_rank = 25
            ):
>>>>>>> 5337cb93
        """
        """
        rng_key = jax.random.PRNGKey(101)
        rng_key,*split_keys = jax.random.split(rng_key,2*max_newton_cg)

        
        if y0 is None:
            y0 = jnp.zeros(len(self.kernel.K))

        y = y0.copy()        

        loss_vals = []
        grad_norms = []
        newton_decrements = []
        iterate_maxnorm_distances = []
        converged = False
        M = lambda x:self.kernel.K@x
        for i in tqdm(range(max_newton_cg)):
            val,g = self.val_grad_loss(y)

            #Check for convergence
            if (jnp.linalg.vector_norm(g)<=grad_tol):
                converged = True
                conv_crit = "grad_norm"
                break
            # elif i>1 and val>=min(loss_vals)-1e-12:
            #     converged = True
            #     conv_crit = "loss_val"
            #     break

            loss_vals.append(val)
            grad_norms.append(jnp.linalg.vector_norm(g))

            #M = self.kernel.get_M(self.lam,beta)
            num_cg_iter = max_cg_iter + scaling_cg_iter * i
            if (nystroem_rank>0 and i%10==0):
                D = self.D(y)
                U,E = self.compute_nystroem(D,split_keys[i],rank = nystroem_rank)
            if nystroem_rank>0:
                step,info = self.nys_pc_newton_step(y,g,U,E,num_cg_iter)
            else:
                step,info = self.K_pc_newton_step(y,g,maxiter=num_cg_iter)

<<<<<<< HEAD
            newton_decrements.append(jnp.sqrt(jnp.dot(g,step)))
=======

            newton_decrements.append(jnp.sqrt(jnp.dot(g,step)))

>>>>>>> 5337cb93
            #Hard coded line search
            step_size = 1.
            alpha = 0.1
            new_y = y-step_size*step
            new_val = self.full_loss(new_y)
            while new_val-val>=step_size * alpha * jnp.dot(g,step) or jnp.isnan(new_val):
                step_size = 0.2 * step_size
                new_y = y - step_size * step
                new_val = self.full_loss(new_y)
            
            iterate_maxnorm_distances.append(jnp.max(jnp.abs(step_size * step)))
            y = new_y
        if not converged:
            conv_crit = "Did not converge"
            print(f"Convergence wasn't achieved in {max_newton_cg} iterations")

<<<<<<< HEAD
        val, g = self.val_grad_loss(y)
=======
        val,g = self.val_grad_loss(y)
>>>>>>> 5337cb93
        loss_vals.append(val)
        grad_norms.append(jnp.linalg.vector_norm(g))

        loss_vals=jnp.array(loss_vals)
        grad_norms = jnp.array(grad_norms)
        newton_decrements = jnp.array(newton_decrements)
        iterate_maxnorm_distances = jnp.array(iterate_maxnorm_distances)
        convergence_data = {
<<<<<<< HEAD
            "loss_vals": loss_vals,
            "gnorms": grad_norms,
            "converged": converged,
            "convergence_criterion": conv_crit,
            "newton_decrements": newton_decrements,
            "iterate_maxnorm_distances": iterate_maxnorm_distances
        }
        return y, convergence_data

def run_solver(solver,x0):
    """
    Wraps a jaxopt solver to track convergence data
    """
=======
            'loss_vals':loss_vals,
            'gnorms':grad_norms,
            'converged':converged,
            "convergence_criterion":conv_crit,
            "newton_decrements":newton_decrements,
            "iterate_maxnorm_distances":iterate_maxnorm_distances
        }
        return y,convergence_data
    

def run_solver(solver,x0):
>>>>>>> 5337cb93
    state = solver.init_state(x0)
    sol = x0
    values,errors,stepsizes = [state.value],[state.error],[state.stepsize]
    update = lambda sol,state:solver.update(sol,state)
    jitted_update = jax.jit(update)
    for _ in tqdm(range(solver.maxiter)):
        sol,state = jitted_update(sol,state)
        values.append(state.value)
        errors.append(state.error)
        stepsizes.append(state.stepsize)
        if solver.verbose > 0:
            print("Gradient Norm: ",state.error)
            print("Loss Value: ",state.value)
        if state.error<=solver.tol:
            break
        if stepsizes[-1]==0:
            state = solver.init_state(sol)
    convergence_data = {
        "values":np.array(values),
        "gradnorms":np.array(errors),
        "stepsizes":np.array(stepsizes)
    }
    return sol,convergence_data,state<|MERGE_RESOLUTION|>--- conflicted
+++ resolved
@@ -6,7 +6,6 @@
 from tqdm.auto import tqdm
 from functools import partial
 from jax.scipy.sparse.linalg import cg
-<<<<<<< HEAD
 from numpy.typing import ArrayLike
 import numpy as np
 from functools import reduce
@@ -71,33 +70,6 @@
     U, S = jax.scipy.linalg.svd(B, full_matrices=False)[:2]
     E = jnp.maximum(0, S**2 - eps * jnp.ones(rank))
     return U, E
-=======
-import numpy as np
-from functools import reduce
-
-#Get newton decrement convergence criteria
-#Jit the CG iteration
-#Inexact solve, when to quit
-
-def cartesian_prod(x,y):
-    a,b= jnp.meshgrid(y,x)
-    full_X = jnp.vstack([b.flatten(),a.flatten()]).T
-    return full_X
-
-def outer_fold(x,y):
-    return jnp.array(np.multiply.outer(np.array(x),np.array(y)))
-
-def randomized_nystroem(vmapped_A,input_shape,rank,key):
-    X = jax.random.normal(key,(input_shape,rank))
-    Q = jnp.linalg.qr(X).Q
-    AQ = vmapped_A(Q)
-    eps = 1e-8 * jnp.linalg.norm(AQ,ord='fro')
-    C = jnp.linalg.cholesky(Q.T@AQ + eps * jnp.identity(rank))
-    B = jax.scipy.linalg.solve_triangular(C,AQ.T,lower = True).T
-    U,S = jax.scipy.linalg.svd(B,full_matrices=False)[:2]
-    E = jnp.maximum(0,S**2 - eps * jnp.ones(rank))
-    return U,E
->>>>>>> 5337cb93
 
 def build_ny_precon(U,E,lam):
     def precon(x):
@@ -106,7 +78,6 @@
     return precon
 
 
-<<<<<<< HEAD
 class KroneckerKernel:
     """Kronecker product of all kernel functions to form a complete kernel
     linear mapping.
@@ -128,15 +99,6 @@
         value_grids: list[jax.Array],
         nugget: float = 5e-8,
     ) -> None:
-=======
-class KroneckerKernel():
-    def __init__(
-            self,
-            kernels,
-            value_grids,
-            nugget = 5e-8
-            ) -> None:
->>>>>>> 5337cb93
         """
         TODO: Abstract this to lists of kernels and grids, kronecker out sex, age and time
         """
@@ -156,7 +118,6 @@
         self.left_etimes_left = KroneckerProduct([e*e for e in eigvecs])
         self.shapes = [len(grid) for grid in value_grids]
 
-<<<<<<< HEAD
         self.rootK = (
             self.left @ (KroneckerDiag(jnp.sqrt(self.kronvals))) @ self.right
         )
@@ -196,38 +157,12 @@
         sample_sizes: jax.Array,
     ) -> None:
         assert (obs_counts<=sample_sizes).all()
-=======
-        self.rootK = self.left@(KroneckerDiag(jnp.sqrt(self.kronvals)))@self.right
-        self.rootP = self.left@(KroneckerDiag(1/jnp.sqrt(self.kronvals)))@self.right
-
-    
-    def get_preconditioners(self,lam,beta):
-        PC = self.left@KroneckerDiag(jnp.sqrt(self.kronvals/(lam+beta * self.kronvals)))@self.right
-        PC_inv = self.left@KroneckerDiag(1/jnp.sqrt(self.kronvals/(lam+beta * self.kronvals)))@self.right
-        return PC,PC_inv
-    
-    def get_M(self,lam,beta):
-        middle = self.kronvals/(lam+beta * self.kronvals)
-        return self.left@KroneckerDiag(middle)@self.right
-    
-    
-    
-class LogisticLikelihood():
-    def __init__(
-            self,
-            obs_counts,
-            sample_sizes,
-            ) -> None:
-        assert (obs_counts<=sample_sizes).all()
-
->>>>>>> 5337cb93
         self.sample_sizes = sample_sizes
         self.obs_counts = obs_counts
         self.beta_smoothness = jnp.max(sample_sizes)/4
         self.N = len(obs_counts)
         
 
-<<<<<<< HEAD
     def loss_single(y: jax.Array, k: jax.Array, n: jax.Array) -> jax.Array:
         return n * jnp.log(1 + jnp.exp(-y)) + (n - k) * y
 
@@ -238,14 +173,6 @@
                 y, self.obs_counts, self.sample_sizes
             )
         )
-=======
-    def loss_single(y,k,n):
-        return n*jnp.log(1+jnp.exp(-y))+(n-k)*y
-    
-    @partial(jax.jit,static_argnums=0)
-    def f(self,y):
-        return jnp.sum(LogisticLikelihood.loss_single(y,self.obs_counts,self.sample_sizes))
->>>>>>> 5337cb93
 
     grad_f = jax.jit(jax.grad(f,argnums=1),static_argnums = 0)
     val_grad_f = jax.jit(jax.value_and_grad(f,argnums=1),static_argnums = 0)
@@ -268,7 +195,6 @@
         self.lam = lam
         self.offset = offset
     
-<<<<<<< HEAD
     @partial(jax.jit, static_argnums=0)
     def reg_term(self, y: jax.Array) -> jax.Array:
         return self.lam * y.T @ self.kernel.P @ y / 2
@@ -286,43 +212,21 @@
         return self.likelihood.H_diag(y + self.offset)
 
     def H(self, y: jax.Array) -> Callable:
-=======
-    @partial(jax.jit,static_argnums = 0)
-    def reg_term(self,y):
-        return self.lam * y.T@self.kernel.P@y/2
-    
-    @partial(jax.jit,static_argnums = 0)
-    def full_loss(self,y):
-        return self.likelihood.f(y+self.offset) + self.reg_term(y)
-    
-    grad_loss = jax.jit(jax.grad(full_loss,argnums=1),static_argnums = 0)
-    val_grad_loss = jax.jit(jax.value_and_grad(full_loss,argnums=1),static_argnums = 0)
-
-    def D(self,y):
-        return self.likelihood.H_diag(y+self.offset)
-    
-    def H(self,y):
->>>>>>> 5337cb93
         Hd = self.D(y)
         P_part = self.lam * self.kernel.P
         def H_apply(x):
             return Hd*x + P_part@x
         return H_apply
 
-<<<<<<< HEAD
     def compute_nystroem(
         self, D: jax.Array, key: int, rank: int = 50
     ) -> Callable:
-=======
-    def compute_nystroem(self,D,key,rank = 50):
->>>>>>> 5337cb93
         rootK = self.kernel.rootK
         root_KDK =jax.vmap(
             lambda x:rootK@(D*(rootK@x)),
             in_axes = 1,
             out_axes = 1
             )
-<<<<<<< HEAD
         U, E = randomized_nystrom(root_KDK, self.likelihood.N, rank, key)
         return U,E
     
@@ -335,14 +239,6 @@
         E:jax.Array,
         maxiter:int,
         ):
-=======
-        
-        U,E = randomized_nystroem(root_KDK,self.likelihood.N,rank,key)
-        return U,E
-    
-    @partial(jax.jit,static_argnames = 'self')
-    def nys_pc_newton_step(self,y,g,U,E,maxiter):
->>>>>>> 5337cb93
         ny_PC = build_ny_precon(U,E,self.lam)
         def full_PC(x):
             return self.kernel.rootK@(ny_PC(self.kernel.rootK@x))
@@ -351,23 +247,18 @@
         return step,info
     
     @partial(jax.jit,static_argnames = 'self')
-<<<<<<< HEAD
     def K_pc_newton_step(
         self,
         y:jax.Array,
         g:jax.Array,
         maxiter:int,
         ):
-=======
-    def K_pc_newton_step(self,y,g,maxiter):
->>>>>>> 5337cb93
         H = self.H(y)
         M = lambda x:self.kernel.K@x
         step,info = cg(H,g,M = M,maxiter = maxiter, tol = 1e-16)
         return step,info
     
     def optimize(
-<<<<<<< HEAD
         self,
         y0: jax.Array | None = None,
         max_newton_cg: int = 25,
@@ -376,16 +267,6 @@
         scaling_cg_iter: int = 25,
         nystrom_rank: int = 25,
     ) -> tuple[jax.Array, dict]:
-=======
-            self,
-            y0=None,
-            max_newton_cg=25,
-            grad_tol = 1e-3,
-            max_cg_iter = 100,
-            scaling_cg_iter = 25,
-            nystroem_rank = 25
-            ):
->>>>>>> 5337cb93
         """
         """
         rng_key = jax.random.PRNGKey(101)
@@ -429,13 +310,7 @@
             else:
                 step,info = self.K_pc_newton_step(y,g,maxiter=num_cg_iter)
 
-<<<<<<< HEAD
             newton_decrements.append(jnp.sqrt(jnp.dot(g,step)))
-=======
-
-            newton_decrements.append(jnp.sqrt(jnp.dot(g,step)))
-
->>>>>>> 5337cb93
             #Hard coded line search
             step_size = 1.
             alpha = 0.1
@@ -452,11 +327,7 @@
             conv_crit = "Did not converge"
             print(f"Convergence wasn't achieved in {max_newton_cg} iterations")
 
-<<<<<<< HEAD
         val, g = self.val_grad_loss(y)
-=======
-        val,g = self.val_grad_loss(y)
->>>>>>> 5337cb93
         loss_vals.append(val)
         grad_norms.append(jnp.linalg.vector_norm(g))
 
@@ -465,7 +336,6 @@
         newton_decrements = jnp.array(newton_decrements)
         iterate_maxnorm_distances = jnp.array(iterate_maxnorm_distances)
         convergence_data = {
-<<<<<<< HEAD
             "loss_vals": loss_vals,
             "gnorms": grad_norms,
             "converged": converged,
@@ -479,19 +349,6 @@
     """
     Wraps a jaxopt solver to track convergence data
     """
-=======
-            'loss_vals':loss_vals,
-            'gnorms':grad_norms,
-            'converged':converged,
-            "convergence_criterion":conv_crit,
-            "newton_decrements":newton_decrements,
-            "iterate_maxnorm_distances":iterate_maxnorm_distances
-        }
-        return y,convergence_data
-    
-
-def run_solver(solver,x0):
->>>>>>> 5337cb93
     state = solver.init_state(x0)
     sol = x0
     values,errors,stepsizes = [state.value],[state.error],[state.stepsize]
