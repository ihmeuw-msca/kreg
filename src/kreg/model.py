from functools import reduce

import jax
import jax.numpy as jnp

from kreg.kernel.kron_kernel import KroneckerKernel
from kreg.likelihood import Likelihood
from kreg.precon import NystroemPreconBuilder, PlainPreconBuilder, PreconBuilder
from kreg.solver.newton import NewtonCG, NewtonDirect
from kreg.typing import Callable, DataFrame, JAXArray

# TODO: Inexact solve, when to quit
jax.config.update("jax_enable_x64", True)


class KernelRegModel:
    def __init__(
        self,
        kernel: KroneckerKernel,
        likelihood: Likelihood,
        lam: float,
    ) -> None:
        self.kernel = kernel
        self.likelihood = likelihood
        self.lam = lam
        self.fitted_result = None

<<<<<<< HEAD
        self.x: JAXArray
        self.solver_info: dict

    @partial(jax.jit, static_argnums=0)
=======
>>>>>>> d12d3d1a
    def objective(self, x: JAXArray) -> JAXArray:
        return (
            self.likelihood.objective(x)
            + 0.5 * self.lam * x.T @ self.kernel.op_p @ x
        )

    def gradient(self, x: JAXArray) -> JAXArray:
        return self.likelihood.gradient(x) + self.lam * self.kernel.op_p @ x

    def hessian(self, x: JAXArray) -> Callable:
        likli_hess = self.likelihood.hessian(x)

        def op_hess(z: JAXArray) -> JAXArray:
            return likli_hess(z) + self.lam * self.kernel.op_p @ z

        return op_hess

    def hessian_matrix(self, x: JAXArray) -> JAXArray:
        return (
            jnp.diag(self.likelihood.hessian_diag(x))
            + self.lam * self.kernel.op_p.to_array()
        )

    def fit(
        self,
        data: DataFrame,
        data_span: DataFrame | None = None,
        x0: JAXArray | None = None,
        gtol: float = 1e-3,
        max_iter: int = 25,
        cg_maxiter: int = 100,
        cg_maxiter_increment: int = 25,
        nystroem_rank: int = 25,
        disable_tqdm=False,
        lam=None,
        use_direct=False,
        grad_decrease=0.5,
    ) -> tuple[JAXArray, dict]:
        if lam is not None:
            self.lam = lam
        # attach dataframe
        self.kernel.attach(data_span or data)
        self.likelihood.attach(data, self.kernel)

        if x0 is None:
            if self.fitted_result is not None:
                x0 = self.fitted_result
            else:
                x0 = jnp.zeros(len(self.kernel))

        solver: NewtonDirect | NewtonCG
        if use_direct:
            solver = NewtonDirect(
                jax.jit(self.objective),
                jax.jit(self.gradient),
                self.hessian_matrix,
            )
            result = solver.solve(
                x0,
                max_iter=max_iter,
                gtol=gtol,
                disable_tqdm=disable_tqdm,
                grad_decrease=grad_decrease,
            )

<<<<<<< HEAD
        self.x, self.solver_info = solver.solve(
            x0,
            max_iter=max_iter,
            gtol=gtol,
            cg_maxiter=cg_maxiter,
            cg_maxiter_increment=cg_maxiter_increment,
            precon_build_freq=10,
        )

        self.likelihood.detach()
        return self.x, self.solver_info

    def predict(self, data: DataFrame) -> JAXArray:
        self.likelihood.attach(data, self.kernel, train=False)
        pred = self.likelihood.get_param(self.x)
        self.likelihood.detach()
        return pred
=======
        else:
            precon_builder: PreconBuilder
            if nystroem_rank > 0:
                precon_builder = NystroemPreconBuilder(
                    self.likelihood, self.kernel, self.lam, nystroem_rank
                )
            else:
                precon_builder = PlainPreconBuilder(self.kernel)
            solver = NewtonCG(
                jax.jit(self.objective),
                jax.jit(self.gradient),
                self.hessian,
                precon_builder,
            )
            result = solver.solve(
                x0,
                max_iter=max_iter,
                gtol=gtol,
                cg_maxiter=cg_maxiter,
                cg_maxiter_increment=cg_maxiter_increment,
                precon_build_freq=10,
                disable_tqdm=disable_tqdm,
                grad_decrease=grad_decrease,
            )

        self.likelihood.detach()
        self.kernel.clear_matrices()
        self.fitted_result = result[0]
        self.prev_convergence_data = result[1]
        return result

    def predict(self, new_data, y):
        if self.kernel.matrices_computed is False:
            self.kernel.build_matrices()
        components = self.kernel.kernel_components
        prediction_inputs = [
            jnp.array(new_data[kc.name].values) for kc in components
        ]

        def _predict_single(*single_input):
            return jnp.dot(
                reduce(
                    jnp.kron,
                    [
                        kc.kfunc(jnp.array([x]), kc.grid)
                        for kc, x in zip(components, *single_input)
                    ],
                ),
                self.kernel.op_p @ y,
            )

        predict_vec = jax.vmap(jax.jit(_predict_single))
        return predict_vec(prediction_inputs)
>>>>>>> d12d3d1a
<|MERGE_RESOLUTION|>--- conflicted
+++ resolved
@@ -24,14 +24,9 @@
         self.likelihood = likelihood
         self.lam = lam
         self.fitted_result = None
-
-<<<<<<< HEAD
         self.x: JAXArray
         self.solver_info: dict
 
-    @partial(jax.jit, static_argnums=0)
-=======
->>>>>>> d12d3d1a
     def objective(self, x: JAXArray) -> JAXArray:
         return (
             self.likelihood.objective(x)
@@ -89,33 +84,13 @@
                 jax.jit(self.gradient),
                 self.hessian_matrix,
             )
-            result = solver.solve(
+            self.x, self.solver_info = solver.solve(
                 x0,
                 max_iter=max_iter,
                 gtol=gtol,
                 disable_tqdm=disable_tqdm,
                 grad_decrease=grad_decrease,
             )
-
-<<<<<<< HEAD
-        self.x, self.solver_info = solver.solve(
-            x0,
-            max_iter=max_iter,
-            gtol=gtol,
-            cg_maxiter=cg_maxiter,
-            cg_maxiter_increment=cg_maxiter_increment,
-            precon_build_freq=10,
-        )
-
-        self.likelihood.detach()
-        return self.x, self.solver_info
-
-    def predict(self, data: DataFrame) -> JAXArray:
-        self.likelihood.attach(data, self.kernel, train=False)
-        pred = self.likelihood.get_param(self.x)
-        self.likelihood.detach()
-        return pred
-=======
         else:
             precon_builder: PreconBuilder
             if nystroem_rank > 0:
@@ -130,7 +105,7 @@
                 self.hessian,
                 precon_builder,
             )
-            result = solver.solve(
+            self.x, self.solver_info = solver.solve(
                 x0,
                 max_iter=max_iter,
                 gtol=gtol,
@@ -143,13 +118,13 @@
 
         self.likelihood.detach()
         self.kernel.clear_matrices()
-        self.fitted_result = result[0]
-        self.prev_convergence_data = result[1]
         return result
+        
 
     def predict(self, new_data, y):
         if self.kernel.matrices_computed is False:
             self.kernel.build_matrices()
+        self.likelihood.attach(data, self.kernel, train=False)
         components = self.kernel.kernel_components
         prediction_inputs = [
             jnp.array(new_data[kc.name].values) for kc in components
@@ -168,5 +143,4 @@
             )
 
         predict_vec = jax.vmap(jax.jit(_predict_single))
-        return predict_vec(prediction_inputs)
->>>>>>> d12d3d1a
+        return predict_vec(prediction_inputs)