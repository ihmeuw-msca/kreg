from functools import reduce

import jax
import jax.numpy as jnp
from msca.optim.prox import proj_capped_simplex

from kreg.kernel.kron_kernel import KroneckerKernel
from kreg.likelihood import Likelihood
from kreg.precon import NystroemPreconBuilder, PlainPreconBuilder, PreconBuilder
from kreg.solver.newton import NewtonCG, NewtonDirect
from kreg.typing import Callable, DataFrame, JAXArray, NDArray

# TODO: Inexact solve, when to quit
jax.config.update("jax_enable_x64", True)


class KernelRegModel:
    def __init__(
        self,
        kernel: KroneckerKernel,
        likelihood: Likelihood,
        lam: float,
        lam_ridge: float = 0.0,
    ) -> None:
        self.kernel = kernel
        self.likelihood = likelihood
        self.lam = lam
        self.lam_ridge = lam_ridge
        self.fitted_result = None
        self.x: JAXArray
        self.solver_info: dict

    def objective(self, x: JAXArray) -> JAXArray:
        return (
            self.likelihood.objective(x)
            + 0.5 * self.lam * x.T @ self.kernel.op_p @ x
            + 0.5 * self.lam_ridge * x.T @ x
        )

    def gradient(self, x: JAXArray) -> JAXArray:
        return (
            self.likelihood.gradient(x)
            + self.lam * self.kernel.op_p @ x
            + self.lam_ridge * x
        )

    def hessian(self, x: JAXArray) -> Callable:
        likli_hess = self.likelihood.hessian(x)

        def op_hess(z: JAXArray) -> JAXArray:
            return (
                likli_hess(z)
                + self.lam * self.kernel.op_p @ z
                + self.lam_ridge * z
            )

        return op_hess

    def hessian_matrix(self, x: JAXArray) -> JAXArray:
        return (
            self.likelihood.hessian_matrix(x)
            + self.lam * self.kernel.op_p.to_array()
            + self.lam_ridge * jnp.eye(len(x))
        )

    def fit(
        self,
<<<<<<< HEAD
        data: DataFrame | None = None,
=======
        data: DataFrame,
        data_span: DataFrame | None = None,
        density: NDArray | None = None,
>>>>>>> 761ff0a6
        x0: JAXArray | None = None,
        gtol: float = 1e-3,
        max_iter: int = 25,
        cg_maxiter: int = 100,
        cg_maxiter_increment: int = 25,
        nystroem_rank: int = 25,
        disable_tqdm=False,
        lam=None,
<<<<<<< HEAD
        detach_likelihood: bool = True,
=======
        use_direct=False,
        grad_decrease=0.5,
>>>>>>> 761ff0a6
    ) -> tuple[JAXArray, dict]:
        if lam is not None:
            self.lam = lam
        # attach dataframe
<<<<<<< HEAD
        if data is not None:
            self.kernel.attach(data)
            data = data.sort_values(self.kernel.names, ignore_index=True)
            self.likelihood.attach(data)
=======
        self.kernel.attach(data if data_span is None else data_span)
        self.likelihood.attach(data, self.kernel, train=True, density=density)
>>>>>>> 761ff0a6

        if x0 is None:
            if self.fitted_result is not None:
                x0 = self.fitted_result
            else:
                x0 = jnp.zeros(len(self.kernel))

        solver: NewtonDirect | NewtonCG
        if use_direct:
            solver = NewtonDirect(
                jax.jit(self.objective),
                jax.jit(self.gradient),
                self.hessian_matrix,
            )
            self.x, self.solver_info = solver.solve(
                x0,
                max_iter=max_iter,
                gtol=gtol,
                disable_tqdm=disable_tqdm,
                grad_decrease=grad_decrease,
            )
        else:
            precon_builder: PreconBuilder
            if nystroem_rank > 0:
                precon_builder = NystroemPreconBuilder(
                    self.likelihood, self.kernel, self.lam, nystroem_rank
                )
            else:
                precon_builder = PlainPreconBuilder(self.kernel)
            solver = NewtonCG(
                jax.jit(self.objective),
                jax.jit(self.gradient),
                self.hessian,
                precon_builder,
            )
            self.x, self.solver_info = solver.solve(
                x0,
                max_iter=max_iter,
                gtol=gtol,
                cg_maxiter=cg_maxiter,
                cg_maxiter_increment=cg_maxiter_increment,
                precon_build_freq=10,
                disable_tqdm=disable_tqdm,
                grad_decrease=grad_decrease,
            )

        self.likelihood.detach()
        self.kernel.clear_matrices()
        return self.x, self.solver_info

    def predict(self, data, y):
        if self.kernel.matrices_computed is False:
            self.kernel.build_matrices()
        self.likelihood.attach(data, self.kernel, train=False)
        components = self.kernel.kernel_components
        prediction_inputs = [
            jnp.array(data[kc.name].values) for kc in components
        ]

<<<<<<< HEAD
        if detach_likelihood:
            self.likelihood.detach()
        self.fitted_result = result[0]
        self.prev_convergence_data = result[1]
        return result

    def fit_trimming(
        self,
        data: DataFrame,
        trim_steps: int = 10,
        step_size: float = 10.0,
        inlier_pct: float = 0.95,
        solver_options: dict | None = None,
    ) -> tuple[JAXArray, JAXArray]:
        if trim_steps < 2:
            raise ValueError("At least two trimming steps.")
        if inlier_pct < 0.0 or inlier_pct > 1.0:
            raise ValueError("inlier_pct has to be between 0 and 1.")
        if solver_options is None:
            solver_options = {}
        solver_options["detach_likelihood"] = False

        y = self.fit(data, **solver_options)[0]

        if inlier_pct < 1.0:
            num_inliers = int(inlier_pct * len(data))
            counter = 0
            success = False
            while (counter < trim_steps) and (not success):
                counter += 1
                nll_terms = self.likelihood.nll_terms(y)
                trim_weights = proj_capped_simplex(
                    self.likelihood.data["trim_weights"]
                    - step_size * nll_terms,
                    num_inliers,
                )
                self.likelihood.update_trim_weights(trim_weights)
                solver_options["x0"] = y
                y = self.fit(**solver_options)[0]
                success = all(
                    jnp.isclose(self.likelihood.data["trim_weights"], 0.0)
                    | jnp.isclose(self.likelihood.data["trim_weights"], 1.0)
                )
            if not success:
                trim_weights = self.likelihood.data["trim_weights"]
                sort_indices = jnp.argsort(trim_weights)
                trim_weights = trim_weights.at[sort_indices[-num_inliers:]].set(
                    1.0
                )
                trim_weights = trim_weights.at[sort_indices[:-num_inliers]].set(
                    0.0
                )
                self.likelihood.data["trim_weights"] = trim_weights

        trim_weights = self.likelihood.data["trim_weights"]
        self.likelihood.detach()

        return y, trim_weights
=======
        def _predict_single(*single_input):
            return jnp.dot(
                reduce(
                    jnp.kron,
                    [
                        kc.kfunc(jnp.array([x]), kc.grid)
                        for kc, x in zip(components, *single_input)
                    ],
                ),
                self.kernel.op_p @ y,
            )

        predict_vec = jax.vmap(jax.jit(_predict_single))
        return predict_vec(prediction_inputs)
>>>>>>> 761ff0a6
<|MERGE_RESOLUTION|>--- conflicted
+++ resolved
@@ -26,7 +26,7 @@
         self.likelihood = likelihood
         self.lam = lam
         self.lam_ridge = lam_ridge
-        self.fitted_result = None
+
         self.x: JAXArray
         self.solver_info: dict
 
@@ -65,44 +65,33 @@
 
     def fit(
         self,
-<<<<<<< HEAD
         data: DataFrame | None = None,
-=======
-        data: DataFrame,
         data_span: DataFrame | None = None,
         density: NDArray | None = None,
->>>>>>> 761ff0a6
         x0: JAXArray | None = None,
         gtol: float = 1e-3,
         max_iter: int = 25,
         cg_maxiter: int = 100,
         cg_maxiter_increment: int = 25,
         nystroem_rank: int = 25,
-        disable_tqdm=False,
-        lam=None,
-<<<<<<< HEAD
+        disable_tqdm: bool = False,
+        lam: float | None = None,
         detach_likelihood: bool = True,
-=======
         use_direct=False,
         grad_decrease=0.5,
->>>>>>> 761ff0a6
     ) -> tuple[JAXArray, dict]:
         if lam is not None:
             self.lam = lam
         # attach dataframe
-<<<<<<< HEAD
         if data is not None:
-            self.kernel.attach(data)
-            data = data.sort_values(self.kernel.names, ignore_index=True)
-            self.likelihood.attach(data)
-=======
-        self.kernel.attach(data if data_span is None else data_span)
-        self.likelihood.attach(data, self.kernel, train=True, density=density)
->>>>>>> 761ff0a6
+            self.kernel.attach(data if data_span is None else data_span)
+            self.likelihood.attach(
+                data, self.kernel, train=True, density=density
+            )
 
         if x0 is None:
-            if self.fitted_result is not None:
-                x0 = self.fitted_result
+            if hasattr(self, "x"):
+                x0 = self.x
             else:
                 x0 = jnp.zeros(len(self.kernel))
 
@@ -145,25 +134,10 @@
                 grad_decrease=grad_decrease,
             )
 
-        self.likelihood.detach()
+        if detach_likelihood:
+            self.likelihood.detach()
         self.kernel.clear_matrices()
         return self.x, self.solver_info
-
-    def predict(self, data, y):
-        if self.kernel.matrices_computed is False:
-            self.kernel.build_matrices()
-        self.likelihood.attach(data, self.kernel, train=False)
-        components = self.kernel.kernel_components
-        prediction_inputs = [
-            jnp.array(data[kc.name].values) for kc in components
-        ]
-
-<<<<<<< HEAD
-        if detach_likelihood:
-            self.likelihood.detach()
-        self.fitted_result = result[0]
-        self.prev_convergence_data = result[1]
-        return result
 
     def fit_trimming(
         self,
@@ -217,7 +191,16 @@
         self.likelihood.detach()
 
         return y, trim_weights
-=======
+
+    def predict(self, data, y):
+        if self.kernel.matrices_computed is False:
+            self.kernel.build_matrices()
+        self.likelihood.attach(data, self.kernel, train=False)
+        components = self.kernel.kernel_components
+        prediction_inputs = [
+            jnp.array(data[kc.name].values) for kc in components
+        ]
+
         def _predict_single(*single_input):
             return jnp.dot(
                 reduce(
@@ -231,5 +214,4 @@
             )
 
         predict_vec = jax.vmap(jax.jit(_predict_single))
-        return predict_vec(prediction_inputs)
->>>>>>> 761ff0a6
+        return predict_vec(prediction_inputs)