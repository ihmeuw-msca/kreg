import functools

import jax
import jax.numpy as jnp
import numpy as np
from msca.optim.prox import proj_capped_simplex

from kreg.kernel.kron_kernel import KroneckerKernel
from kreg.likelihood import Likelihood
from kreg.precon import NystroemPreconBuilder, PlainPreconBuilder, PreconBuilder
from kreg.solver.newton import NewtonCG, NewtonDirect
from kreg.typing import Callable, DataFrame, JAXArray, NDArray, Series, Optional, Union
from kreg.utils import memory_profiled, logger

# TODO: Inexact solve, when to quit
jax.config.update("jax_enable_x64", True)


class KernelRegModel:
    def __init__(
        self,
        kernel: KroneckerKernel,
        likelihood: Likelihood,
        lam: float,
        lam_ridge: float = 0.0,
    ) -> None:
        """
        Initialize a Kernel Regression Model.

        Parameters
        ----------
        kernel : KroneckerKernel
            The Kronecker kernel to use for regression
        likelihood : Likelihood
            The likelihood model to use
        lam : float
            Regularization parameter for the kernel
        lam_ridge : float, optional
            Additional ridge regularization parameter, by default 0.0
        """
        self.kernel = kernel
        self.likelihood = likelihood
        self.lam = lam
        self.lam_ridge = lam_ridge

        self.x: JAXArray
        self.solver_info: dict

    def objective(self, x: JAXArray) -> JAXArray:
        return (
            self.likelihood.objective(x)
            + 0.5 * self.lam * x.T @ self.kernel.op_p @ x
            + 0.5 * self.lam_ridge * x.T @ x
        )

    def gradient(self, x: JAXArray) -> JAXArray:
        return (
            self.likelihood.gradient(x)
            + self.lam * self.kernel.op_p @ x
            + self.lam_ridge * x
        )

    def hessian(self, x: JAXArray) -> Callable:
        """
        Return a function that computes the Hessian-vector product.

        Parameters
        ----------
        x : JAXArray
            The parameter vector

        Returns
        -------
        Callable
            A function that computes the Hessian-vector product
        """
        likelihood_hessian = self.likelihood.hessian(x)

        def hessian_vector_product(z: JAXArray) -> JAXArray:
            """Compute the Hessian-vector product."""
            return (
                likelihood_hessian(z)
                + self.lam * self.kernel.op_p @ z
                + self.lam_ridge * z
            )

        return hessian_vector_product

    def hessian_matrix(self, x: JAXArray) -> JAXArray:
        return (
            self.likelihood.hessian_matrix(x)
            + self.lam * self.kernel.op_p.to_array()
            + self.lam_ridge * jnp.eye(len(x))
        )

    @memory_profiled
    def attach(
        self,
        data: DataFrame,
        data_span: Optional[DataFrame] = None,
        density: Optional[Series] = None,
        train: bool = True,
    ) -> None:
<<<<<<< HEAD
        logger.debug(f"Attaching data with shape {data.shape}, train={train}")
=======
        """
        Attach data to the model for computation.

        Parameters
        ----------
        data : DataFrame
            The data for the likelihood
        data_span : DataFrame, optional
            The data for the kernel span, by default None
        density : Series, optional
            The density weights, by default None
        train : bool, optional
            Whether in training mode, by default True
        """
>>>>>>> 85c395ad
        self.kernel.attach(data if data_span is None else data_span)
        self.likelihood.attach(data, self.kernel, train=train, density=density)

    @memory_profiled
    def detach(self) -> None:
<<<<<<< HEAD
        logger.debug("Detaching model data")
=======
        """Release resources by detaching data from the model."""
>>>>>>> 85c395ad
        self.likelihood.detach()
        self.kernel.clear_matrices()

    @memory_profiled
    def fit(
        self,
        data: Optional[DataFrame] = None,
        data_span: Optional[DataFrame] = None,
        density: Optional[Series] = None,
        x0: Optional[JAXArray] = None,
        gtol: float = 1e-3,
        max_iter: int = 25,
        cg_maxiter: int = 100,
        cg_maxiter_increment: int = 25,
        nystroem_rank: int = 25,
        disable_tqdm: bool = False,
        lam: Optional[float] = None,
        detach: bool = True,
<<<<<<< HEAD
        use_direct=False,
        grad_decrease=0.5,
    ) -> "tuple[JAXArray, dict]":
=======
        use_direct: bool = False,
        grad_decrease: float = 0.5,
    ) -> tuple[JAXArray, dict]:
        """
        Fit the model to data.

        Parameters
        ----------
        data : DataFrame, optional
            The data to fit, by default None
        data_span : DataFrame, optional
            The data for the kernel span, by default None
        density : Series, optional
            The density weights, by default None
        x0 : JAXArray, optional
            Initial parameter vector, by default None
        gtol : float, optional
            Gradient tolerance for convergence, by default 1e-3
        max_iter : int, optional
            Maximum number of iterations, by default 25
        cg_maxiter : int, optional
            Maximum CG iterations, by default 100
        cg_maxiter_increment : int, optional
            CG iteration increment per Newton step, by default 25
        nystroem_rank : int, optional
            Rank for Nyström approximation, by default 25
        disable_tqdm : bool, optional
            Whether to disable progress bar, by default False
        lam : float, optional
            Override regularization parameter, by default None
        detach : bool, optional
            Whether to detach data after fitting, by default True
        use_direct : bool, optional
            Whether to use direct solver instead of CG, by default False
        grad_decrease : float, optional
            Required gradient decrease factor, by default 0.5

        Returns
        -------
        tuple[JAXArray, dict]
            The fitted parameter vector and solver information
        """
>>>>>>> 85c395ad
        if lam is not None:
            self.lam = lam
        # attach dataframe
        if data is not None:
            logger.info(f"Fitting model with data shape: {data.shape}")
            if data_span is not None:
                logger.info(f"Using data_span with shape: {data_span.shape}")
            self.attach(data, data_span=data_span, density=density, train=True)
        else:
            logger.info("Fitting model with pre-attached data")

        if x0 is None:
            if hasattr(self, "x"):
                x0 = self.x
            else:
                x0 = jnp.zeros(len(self.kernel))
                logger.debug(f"Initialized x0 with zeros, shape: {x0.shape}")

        solver: Union[NewtonDirect, NewtonCG]
        if use_direct:
            logger.info("Using direct Newton solver")
            solver = NewtonDirect(
                jax.jit(self.objective),
                jax.jit(self.gradient),
                self.hessian_matrix,
            )
            self.x, self.solver_info = solver.solve(
                x0,
                max_iter=max_iter,
                gtol=gtol,
                disable_tqdm=disable_tqdm,
                grad_decrease=grad_decrease,
            )
        else:
            logger.info(f"Using Newton-CG solver with nystroem_rank={nystroem_rank}")
            precon_builder: PreconBuilder
            if nystroem_rank > 0:
                precon_builder = NystroemPreconBuilder(
                    self.likelihood, self.kernel, self.lam, nystroem_rank
                )
            else:
                precon_builder = PlainPreconBuilder(self.kernel)
            solver = NewtonCG(
                jax.jit(self.objective),
                jax.jit(self.gradient),
                self.hessian,
                precon_builder,
            )
            self.x, self.solver_info = solver.solve(
                x0,
                max_iter=max_iter,
                gtol=gtol,
                cg_maxiter=cg_maxiter,
                cg_maxiter_increment=cg_maxiter_increment,
                precon_build_freq=10,
                disable_tqdm=disable_tqdm,
                grad_decrease=grad_decrease,
            )
        
        logger.debug(f"Fit complete, converged: {self.solver_info.get('converged', False)}")

        if detach:
            self.detach()
        return self.x, self.solver_info

    @memory_profiled
    def fit_trimming(
        self,
        data: DataFrame,
        data_span: Optional[DataFrame] = None,
        density: Optional[Series] = None,
        trim_steps: int = 10,
        step_size: float = 10.0,
        inlier_pct: float = 0.95,
<<<<<<< HEAD
        solver_options: Optional[dict] = None,
    ) -> "tuple[JAXArray, JAXArray]":
=======
        solver_options: dict | None = None,
    ) -> tuple[JAXArray, JAXArray]:
        """
        Fit the model with trimming to handle outliers.

        Parameters
        ----------
        data : DataFrame
            The data to fit
        data_span : DataFrame, optional
            The data for the kernel span, by default None
        density : Series, optional
            The density weights, by default None
        trim_steps : int, optional
            Number of trimming steps, by default 10
        step_size : float, optional
            Step size for trimming, by default 10.0
        inlier_pct : float, optional
            Percentage of inliers to keep (0.0-1.0), by default 0.95
        solver_options : dict, optional
            Additional options for the solver, by default None

        Returns
        -------
        tuple[JAXArray, JAXArray]
            The fitted parameter vector and trimming weights
        """
>>>>>>> 85c395ad
        if trim_steps < 2:
            raise ValueError("At least two trimming steps.")
        if inlier_pct < 0.0 or inlier_pct > 1.0:
            raise ValueError("inlier_pct has to be between 0 and 1.")
        if solver_options is None:
            solver_options = {}
        solver_options["detach"] = False

        logger.info(f"Fitting with trimming: steps={trim_steps}, inlier_pct={inlier_pct}")
        y = self.fit(
            data, data_span=data_span, density=density, **solver_options
        )[0]

        if inlier_pct < 1.0:
            num_inliers = int(inlier_pct * len(data))
            counter = 0
            success = False
            while (counter < trim_steps) and (not success):
                counter += 1
                logger.debug(f"Trimming step {counter}/{trim_steps}")
                nll_terms = self.likelihood.nll_terms(y)
                trim_weights = proj_capped_simplex(
                    self.likelihood.data["trim_weights"]
                    - step_size * nll_terms,
                    num_inliers,
                )
                self.likelihood.update_trim_weights(trim_weights)
                solver_options["x0"] = y
                y = self.fit(**solver_options)[0]
                success = all(
                    jnp.isclose(self.likelihood.data["trim_weights"], 0.0)
                    | jnp.isclose(self.likelihood.data["trim_weights"], 1.0)
                )
            if not success:
                logger.info(f"Trimming did not converge after {trim_steps} steps, forcing final trimming")
                trim_weights = self.likelihood.data["trim_weights"]
                sort_indices = jnp.argsort(trim_weights)
                trim_weights = trim_weights.at[sort_indices[-num_inliers:]].set(
                    1.0
                )
                trim_weights = trim_weights.at[sort_indices[:-num_inliers]].set(
                    0.0
                )
                self.likelihood.data["trim_weights"] = trim_weights

        trim_weights = self.likelihood.data["trim_weights"]
        self.detach()
        logger.info(f"Trimming complete, kept {int(jnp.sum(trim_weights))} of {len(trim_weights)} observations")

        return y, trim_weights

    @memory_profiled
    def predict(
<<<<<<< HEAD
        self, data, x: Optional[NDArray] = None, from_kernel: bool = False
    ) -> NDArray:
        logger.debug(f"Making predictions with data shape {data.shape}, from_kernel={from_kernel}")
=======
        self,
        data: DataFrame,
        x: NDArray | None = None,
        from_kernel: bool = False,
    ) -> NDArray:
        """
        Make predictions for new data.

        Parameters
        ----------
        data : DataFrame
            The data to predict for
        x : NDArray, optional
            Parameter vector to use for prediction, by default None
        from_kernel : bool, optional
            Whether to use kernel matrix for prediction, by default False

        Returns
        -------
        NDArray
            The predictions
        """
>>>>>>> 85c395ad
        x = self.x if x is None else x
        if from_kernel:
            self.kernel.attach(data)
            kernel_components = self.kernel.kernel_components
            rows = [
                jnp.asarray(data[kc.columns].to_numpy())
                for kc in kernel_components
            ]
            inv_k_x = self.kernel.op_p @ x

            def predict_row(*row):
                k_new_x = functools.reduce(
                    jnp.kron,
                    [
                        kc.kfunc(jnp.asarray([coords]), kc.span)
                        for kc, coords in zip(kernel_components, row)
                    ],
                )
                return jnp.dot(k_new_x, inv_k_x)

            predict_rows = jax.vmap(jax.jit(predict_row))
            y = predict_rows(*rows)
            offset = data[self.likelihood.offset].to_numpy()
            pred = self.likelihood.inv_link(offset + y.ravel())
            self.kernel.clear_matrices()
        else:
            self.attach(data, train=False)
            pred = self.likelihood.get_param(x)
            self.detach()
        logger.debug(f"Predictions complete, shape: {pred.shape}")
        return np.asarray(pred)<|MERGE_RESOLUTION|>--- conflicted
+++ resolved
@@ -101,9 +101,6 @@
         density: Optional[Series] = None,
         train: bool = True,
     ) -> None:
-<<<<<<< HEAD
-        logger.debug(f"Attaching data with shape {data.shape}, train={train}")
-=======
         """
         Attach data to the model for computation.
 
@@ -118,17 +115,12 @@
         train : bool, optional
             Whether in training mode, by default True
         """
->>>>>>> 85c395ad
         self.kernel.attach(data if data_span is None else data_span)
         self.likelihood.attach(data, self.kernel, train=train, density=density)
 
     @memory_profiled
     def detach(self) -> None:
-<<<<<<< HEAD
         logger.debug("Detaching model data")
-=======
-        """Release resources by detaching data from the model."""
->>>>>>> 85c395ad
         self.likelihood.detach()
         self.kernel.clear_matrices()
 
@@ -147,11 +139,6 @@
         disable_tqdm: bool = False,
         lam: Optional[float] = None,
         detach: bool = True,
-<<<<<<< HEAD
-        use_direct=False,
-        grad_decrease=0.5,
-    ) -> "tuple[JAXArray, dict]":
-=======
         use_direct: bool = False,
         grad_decrease: float = 0.5,
     ) -> tuple[JAXArray, dict]:
@@ -194,7 +181,6 @@
         tuple[JAXArray, dict]
             The fitted parameter vector and solver information
         """
->>>>>>> 85c395ad
         if lam is not None:
             self.lam = lam
         # attach dataframe
@@ -269,10 +255,6 @@
         trim_steps: int = 10,
         step_size: float = 10.0,
         inlier_pct: float = 0.95,
-<<<<<<< HEAD
-        solver_options: Optional[dict] = None,
-    ) -> "tuple[JAXArray, JAXArray]":
-=======
         solver_options: dict | None = None,
     ) -> tuple[JAXArray, JAXArray]:
         """
@@ -300,7 +282,6 @@
         tuple[JAXArray, JAXArray]
             The fitted parameter vector and trimming weights
         """
->>>>>>> 85c395ad
         if trim_steps < 2:
             raise ValueError("At least two trimming steps.")
         if inlier_pct < 0.0 or inlier_pct > 1.0:
@@ -354,34 +335,11 @@
 
     @memory_profiled
     def predict(
-<<<<<<< HEAD
-        self, data, x: Optional[NDArray] = None, from_kernel: bool = False
-    ) -> NDArray:
-        logger.debug(f"Making predictions with data shape {data.shape}, from_kernel={from_kernel}")
-=======
         self,
         data: DataFrame,
-        x: NDArray | None = None,
+        x: Optional[NDArray] = None,
         from_kernel: bool = False,
     ) -> NDArray:
-        """
-        Make predictions for new data.
-
-        Parameters
-        ----------
-        data : DataFrame
-            The data to predict for
-        x : NDArray, optional
-            Parameter vector to use for prediction, by default None
-        from_kernel : bool, optional
-            Whether to use kernel matrix for prediction, by default False
-
-        Returns
-        -------
-        NDArray
-            The predictions
-        """
->>>>>>> 85c395ad
         x = self.x if x is None else x
         if from_kernel:
             self.kernel.attach(data)
