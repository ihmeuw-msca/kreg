import jax.numpy as jnp
from jax.scipy.linalg import solve
from jax.scipy.sparse.linalg import cg
from tqdm.auto import tqdm
import warnings

from kreg.solver.line_search import armijo_line_search
from kreg.typing import Callable, JAXArray, Optional
from kreg.utils import memory_profiled, logger


class NewtonCG:
    def __init__(
        self,
        objective: Callable,
        gradient: Callable,
        hessian: Callable,
        precon_builder: Optional[Callable] = None,
    ) -> None:
        self.objective = objective
        self.gradient = gradient
        self.hessian = hessian
        self.precon_builder = precon_builder

    @memory_profiled
    def solve(
        self,
        x0: JAXArray,
        max_iter: int = 25,
        gtol: float = 1e-3,
        cg_maxiter: int = 100,
        cg_maxiter_increment: int = 25,
        precon_build_freq: int = 10,
        disable_tqdm=False,
        grad_decrease=0.25,
    ) -> "tuple[JAXArray, dict]":
        logger.info(f"Starting Newton-CG solver with max_iter={max_iter}, gtol={gtol}, cg_maxiter={cg_maxiter}")
        loss_vals = []
        grad_norms = []
        newton_decrements = []
        iterate_maxnorm_distances = []
        converged = False

        x = x0.copy()
        precon = None

        for i in tqdm(range(max_iter), disable=disable_tqdm):
            val, g, hess = self.objective(x), self.gradient(x), self.hessian(x)

            # Check for convergence
            if jnp.linalg.vector_norm(g) <= gtol:
                logger.info(f"Converged at iteration {i}: gradient norm = {jnp.linalg.vector_norm(g):.6f} <= {gtol}")
                converged = True
                conv_crit = "grad_norm"
                break

            loss_vals.append(val)
            grad_norms.append(jnp.linalg.vector_norm(g))
            logger.debug(f"Iteration {i}: loss = {val:.6f}, |grad| = {jnp.linalg.vector_norm(g):.6f}")

            # update preconditioner
            if self.precon_builder is not None and i % precon_build_freq == 0:
                logger.debug(f"Building preconditioner at iteration {i}")
                precon = self.precon_builder(x)

            cg_maxiter += cg_maxiter_increment
            logger.debug(f"Running CG with maxiter={cg_maxiter}")
            p, info = cg(hess, g, M=precon, maxiter=cg_maxiter, tol=1e-16)
            logger.debug(f"CG completed with info={info}")

            newton_decrements.append(jnp.sqrt(jnp.dot(g, p)))
            # Hard coded line search
<<<<<<< HEAD
            step, armijo_ratio, gradnorm_ratio = armijo_line_search(
                x,
                p,
                g,
                self.objective,
                self.gradient,
                grad_decrease=grad_decrease,
            )
            logger.debug(f"Line search: step={step:.6f}, armijo_ratio={armijo_ratio:.6f}")
=======
            try:
                step, armijo_ratio, gradnorm_ratio = armijo_line_search(
                    x,
                    p,
                    g,
                    self.objective,
                    self.gradient,
                    grad_decrease=grad_decrease,
                )
            except RuntimeError as e:
                warnings.warn(
                    f"Line search failed on iteration {i}, achieved gnorm = {jnp.linalg.vector_norm(g)}: {str(e)}"
                )
                if jnp.linalg.vector_norm(g) <= gtol * 10:
                    converged = True
                    conv_crit = (
                        "approximate_convergence_after_line_search_failure"
                    )
                    break
                else:
                    break

>>>>>>> 85c395ad
            iterate_maxnorm_distances.append(jnp.max(jnp.abs(step * p)))
            x = x - step * p
        if not converged:
            conv_crit = "Did not converge"
<<<<<<< HEAD
            logger.warning(f"Convergence wasn't achieved in {max_iter} iterations")
=======
            warnings.warn(
                f"Convergence wasn't achieved in {max_iter} iterations"
            )
>>>>>>> 85c395ad

        val, g = self.objective(x), self.gradient(x)
        loss_vals.append(val)
        grad_norms.append(jnp.linalg.vector_norm(g))
        logger.info(f"Final loss = {val:.6f}, |grad| = {jnp.linalg.vector_norm(g):.6f}")

        loss_vals = jnp.array(loss_vals)
        grad_norms = jnp.array(grad_norms)
        newton_decrements = jnp.array(newton_decrements)
        iterate_maxnorm_distances = jnp.array(iterate_maxnorm_distances)
        convergence_data = {
            "loss_vals": loss_vals,
            "gnorms": grad_norms,
            "converged": converged,
            "convergence_criterion": conv_crit,
            "newton_decrements": newton_decrements,
            "iterate_maxnorm_distances": iterate_maxnorm_distances,
        }

        return x, convergence_data


class NewtonDirect:
    def __init__(
        self,
        objective: Callable,
        gradient: Callable,
        hessian_mat: Callable,
    ) -> None:
        self.objective = objective
        self.gradient = gradient
        self.hessian_mat = hessian_mat

    @memory_profiled
    def solve(
        self,
        x0: JAXArray,
        max_iter: int = 25,
        gtol: float = 1e-3,
        disable_tqdm=False,
        grad_decrease=0.25,
    ) -> "tuple[JAXArray, dict]":
        logger.info(f"Starting Newton-Direct solver with max_iter={max_iter}, gtol={gtol}")
        loss_vals = []
        grad_norms = []
        newton_decrements = []
        iterate_maxnorm_distances = []
        armijo_ratios = []
        gradnorm_ratios = []
        stepsizes = []
        converged = False

        x = x0.copy()

        for i in tqdm(range(max_iter), disable=disable_tqdm):
            val, g, hess = (
                self.objective(x),
                self.gradient(x),
                self.hessian_mat(x),
            )

            # Check for convergence
            if jnp.linalg.vector_norm(g) <= gtol:
                logger.info(f"Converged at iteration {i}: gradient norm = {jnp.linalg.vector_norm(g):.6f} <= {gtol}")
                converged = True
                conv_crit = "grad_norm"
                break

            loss_vals.append(val)
            grad_norms.append(jnp.linalg.vector_norm(g))
            logger.debug(f"Iteration {i}: loss = {val:.6f}, |grad| = {jnp.linalg.vector_norm(g):.6f}")

            # Log the Hessian dimensions and condition number for memory profiling
            logger.debug(f"Hessian shape: {hess.shape}")
            
            p = solve(hess, g, assume_a="pos")

            newton_decrements.append(jnp.sqrt(jnp.dot(g, p)))
            # Hard coded line search
            step, armijo_ratio, gradnorm_ratio = armijo_line_search(
                x,
                p,
                g,
                self.objective,
                self.gradient,
                grad_decrease=grad_decrease,
            )
            logger.debug(f"Line search: step={step:.6f}, armijo_ratio={armijo_ratio:.6f}")
            iterate_maxnorm_distances.append(jnp.max(jnp.abs(step * p)))
            armijo_ratios.append(armijo_ratio)
            gradnorm_ratios.append(gradnorm_ratio)
            stepsizes.append(step)
            x = x - step * p
        if not converged:
            conv_crit = "Did not converge"
            logger.warning(f"Convergence wasn't achieved in {max_iter} iterations")

        val, g = self.objective(x), self.gradient(x)
        loss_vals.append(val)
        grad_norms.append(jnp.linalg.vector_norm(g))
        logger.info(f"Final loss = {val:.6f}, |grad| = {jnp.linalg.vector_norm(g):.6f}")

        loss_vals = jnp.array(loss_vals)
        grad_norms = jnp.array(grad_norms)
        newton_decrements = jnp.array(newton_decrements)
        iterate_maxnorm_distances = jnp.array(iterate_maxnorm_distances)
        armijo_ratios = jnp.array(armijo_ratios)
        gradnorm_ratios = jnp.array(gradnorm_ratios)
        stepsizes = jnp.array(stepsizes)
        convergence_data = {
            "loss_vals": loss_vals,
            "gnorms": grad_norms,
            "converged": converged,
            "convergence_criterion": conv_crit,
            "newton_decrements": newton_decrements,
            "iterate_maxnorm_distances": iterate_maxnorm_distances,
            "armijo_ratios": armijo_ratios,
            "gradnorm_ratios": gradnorm_ratios,
            "stepsizes": stepsizes,
        }

        return x, convergence_data<|MERGE_RESOLUTION|>--- conflicted
+++ resolved
@@ -70,17 +70,6 @@
 
             newton_decrements.append(jnp.sqrt(jnp.dot(g, p)))
             # Hard coded line search
-<<<<<<< HEAD
-            step, armijo_ratio, gradnorm_ratio = armijo_line_search(
-                x,
-                p,
-                g,
-                self.objective,
-                self.gradient,
-                grad_decrease=grad_decrease,
-            )
-            logger.debug(f"Line search: step={step:.6f}, armijo_ratio={armijo_ratio:.6f}")
-=======
             try:
                 step, armijo_ratio, gradnorm_ratio = armijo_line_search(
                     x,
@@ -103,18 +92,13 @@
                 else:
                     break
 
->>>>>>> 85c395ad
             iterate_maxnorm_distances.append(jnp.max(jnp.abs(step * p)))
             x = x - step * p
         if not converged:
             conv_crit = "Did not converge"
-<<<<<<< HEAD
-            logger.warning(f"Convergence wasn't achieved in {max_iter} iterations")
-=======
             warnings.warn(
                 f"Convergence wasn't achieved in {max_iter} iterations"
             )
->>>>>>> 85c395ad
 
         val, g = self.objective(x), self.gradient(x)
         loss_vals.append(val)
